--- conflicted
+++ resolved
@@ -2,11 +2,7 @@
 
 A new word can be added to the database by sending a message in the following format:
 
-<<<<<<< HEAD
-    #newword swedish word/phrase - danish word/phrase ~word_type ~word_category
-=======
-    #newword english word/phrase - swedish word/phrase ~part_of_speech ~word_category
->>>>>>> 2f9c97d4
+    #newword swedish word/phrase - danish word/phrase ~part_of_speech ~word_category
 
 This is currently only available for generic words. All word categories in the
 WordCategories enum can be specified.
@@ -50,15 +46,9 @@
 def parse_new_word(message: str) -> Generic:
     """Parse new word and return as a Generic word instance.
 
-<<<<<<< HEAD
     Parse the word, getting the Swedish part, Danish part, word type
     and word category. These are then used to create a Generic word
     type instance.
-=======
-    Parse the word, getting the English part, Swedish part, part of
-    speech and word category. These are then used to create a Generic
-    word instance.
->>>>>>> 2f9c97d4
 
     Args:
         message: The message to parse.
