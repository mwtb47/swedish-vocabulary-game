--- conflicted
+++ resolved
@@ -154,15 +154,12 @@
             (row.svenska, row.danska, row.grammar_id)
             for row in current_words.itertuples()
         ]
-<<<<<<< HEAD
-        if (word_pair.sv, word_pair.da, word_pair.grammar_id) not in current_pairs:
-=======
+
         if (
-            word_pair.en,
             word_pair.sv,
+            word_pair.da,
             word_pair.grammar_id.value,
         ) not in current_pairs:
->>>>>>> 2f9c97d4
             return True
         print(f"Word pair already in database. {word_pair.sv} - {word_pair.da}")
         return False
@@ -199,12 +196,8 @@
         values = (
             id_,
             word_pair.sv,
-<<<<<<< HEAD
             word_pair.da,
-            word_type.value,
-=======
             part_of_speech.value,
->>>>>>> 2f9c97d4
             word_category.value,
             ordgrupp,
             word_pair.grammar_id.value,
