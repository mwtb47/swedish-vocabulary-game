"""Module containing enums for parts of speech, word categories, and grammar types."""

from enum import Enum


class PartOfSpeech(Enum):
    """Enums for parts of speech."""

    SUBSTANTIV = 1
    """Noun."""

    VERB = 2
    """Verb."""

    ADJECTIV = 3
    """Adjective."""

    ADVERB = 4
    """Adverb."""

    FRAS = 5
    """Phrase."""

    PREPOSITION = 6
    """Preposition."""

    KONJUNKTION = 7
    """Conjunction."""


class WordCategory(Enum):
    """Enums for word categories."""

    ALLMÄN = 1
    """General."""

<<<<<<< HEAD
=======
    MAT = 2
    """Food."""

    SPORT = 3
    """Sport."""

    AFFÄR = 4
    """Business."""

    GEOGRAFI = 5
    """Geography."""

    KROPP = 6
    """Body parts."""

    ORDFÖLJD = 7
    """Phrases focusing on word order."""

    TID = 8
    """"Time."""

    PARTIKELVERB = 9
    """Paticle verbs."""

    KLÄDER = 10
    """Clothing."""

    DATASPRÅK = 11
    """Data and technology."""

    VETENSKAP = 12
    """Scientific."""

    DJUR = 13
    """Animals."""

>>>>>>> 2f9c97d4

class GrammarType(Enum):
    """Enums for grammar types."""

    NA = 0
    """No grammar id."""

    OBESTÄMDT_SINGULART_SUBSTANTIV = 1
    """Indefinite singular noun."""

    BESTÄMT_SINGULART_SUBSTANTIV = 2
    """Definite singular noun."""

    OBESTÄMT_PLURAL_SUBSTANTIV = 3
    """Indefinite plural noun."""

    BESTÄMT_PLURAL_SUBSTANTIV = 4
    """Definite plural noun."""

    ADJEKTIV_UTRUM = 5
    """Common gender adjective."""

    ADJEKTIV_NEUTRUM = 6
    """Neuter adjective."""

    ADJEKTIV_PLURAL = 7
    """Plural adjective."""

    PREPOSITION = 8
    """Preposition."""

    INFINITIVT_VERB = 9
    """Verb in infinitive form."""

    PRESENS_VERB = 10
    """Verb in present tense."""

    PRETERITUM_VERB = 11
    """Simple past form of a verb."""

    SUPINUM_VERB = 12
    """Past perfect form of a verb."""

    IMPERATIV_VERB = 13
    """Impertive form of verb."""

    ADJEKTIV_KOMPARATIV = 14
    """Comparative adjective."""

    ADJEKTIV_SUPERLATIV = 15
    """"Superlative adjective."""<|MERGE_RESOLUTION|>--- conflicted
+++ resolved
@@ -34,45 +34,6 @@
     ALLMÄN = 1
     """General."""
 
-<<<<<<< HEAD
-=======
-    MAT = 2
-    """Food."""
-
-    SPORT = 3
-    """Sport."""
-
-    AFFÄR = 4
-    """Business."""
-
-    GEOGRAFI = 5
-    """Geography."""
-
-    KROPP = 6
-    """Body parts."""
-
-    ORDFÖLJD = 7
-    """Phrases focusing on word order."""
-
-    TID = 8
-    """"Time."""
-
-    PARTIKELVERB = 9
-    """Paticle verbs."""
-
-    KLÄDER = 10
-    """Clothing."""
-
-    DATASPRÅK = 11
-    """Data and technology."""
-
-    VETENSKAP = 12
-    """Scientific."""
-
-    DJUR = 13
-    """Animals."""
-
->>>>>>> 2f9c97d4
 
 class GrammarType(Enum):
     """Enums for grammar types."""
